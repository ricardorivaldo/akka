--- conflicted
+++ resolved
@@ -192,7 +192,7 @@
       messageLog.poll(1, TimeUnit.SECONDS)
     }
   }
-
+/*
   @Test def shouldKillMultipleActorsOneForOne2 = {
     clearMessageLogs
     val sup = getMultipleActorsOneForOneConf
@@ -205,7 +205,7 @@
       messageLog.poll(1, TimeUnit.SECONDS)
     }
   }
-
+*/
   @Test def shouldKillCallMultipleActorsOneForOne = {
     clearMessageLogs
     val sup = getMultipleActorsOneForOneConf
@@ -440,25 +440,19 @@
   // Create some supervisors with different configurations
 
   def getSingleActorAllForOneSupervisor: Supervisor = {
-<<<<<<< HEAD
-    pingpong1 = newActor[PingPong1Actor].start
-=======
-    pingpong1 = actorOf[PingPong1Actor]
->>>>>>> eb50a1cd
-
-    val factory = SupervisorFactory(
-        SupervisorConfig(
-          RestartStrategy(AllForOne, 3, 100, List(classOf[Exception])),
-          Supervise(
-            pingpong1,
-            LifeCycle(Permanent))
-          :: Nil))
-    factory.newInstance
+    pingpong1 = actorOf[PingPong1Actor].start
+
+    Supervisor(
+      SupervisorConfig(
+        RestartStrategy(AllForOne, 3, 100, List(classOf[Exception])),
+        Supervise(
+          pingpong1,
+          LifeCycle(Permanent))
+        :: Nil))
   }
 
   def getSingleActorOneForOneSupervisor: Supervisor = {
-<<<<<<< HEAD
-    pingpong1 = newActor[PingPong1Actor].start
+    pingpong1 = actorOf[PingPong1Actor].start
 
     Supervisor(
       SupervisorConfig(
@@ -470,9 +464,9 @@
   }
 
   def getMultipleActorsAllForOneConf: Supervisor = {
-    pingpong1 = newActor[PingPong1Actor].start
-    pingpong2 = newActor[PingPong2Actor].start
-    pingpong3 = newActor[PingPong3Actor].start
+    pingpong1 = actorOf[PingPong1Actor].start
+    pingpong2 = actorOf[PingPong2Actor].start
+    pingpong3 = actorOf[PingPong3Actor].start
 
     Supervisor(
       SupervisorConfig(
@@ -492,9 +486,9 @@
   }
 
   def getMultipleActorsOneForOneConf: Supervisor = {
-    pingpong1 = newActor[PingPong1Actor].start
-    pingpong2 = newActor[PingPong2Actor].start
-    pingpong3 = newActor[PingPong3Actor].start
+    pingpong1 = actorOf[PingPong1Actor].start
+    pingpong2 = actorOf[PingPong2Actor].start
+    pingpong3 = actorOf[PingPong3Actor].start
 
     Supervisor(
       SupervisorConfig(
@@ -512,52 +506,11 @@
           LifeCycle(Permanent))
         :: Nil))
   }
-=======
-    pingpong1 = actorOf[PingPong1Actor]
-
-    val factory = SupervisorFactory(
-        SupervisorConfig(
-          RestartStrategy(OneForOne, 3, 100, List(classOf[Exception])),
-          Supervise(
-            pingpong1,
-            LifeCycle(Permanent))
-          :: Nil))
-    factory.newInstance
-  }
-
-  def getMultipleActorsAllForOneConf: Supervisor = {
-    pingpong1 = actorOf[PingPong1Actor]
-    pingpong2 = actorOf[PingPong2Actor]
-    pingpong3 = actorOf[PingPong3Actor]
-
-    val factory = SupervisorFactory(
-        SupervisorConfig(
-          RestartStrategy(AllForOne, 3, 100, List(classOf[Exception])),
-          Supervise(
-            pingpong1,
-            LifeCycle(Permanent))
-          ::
-          Supervise(
-            pingpong2,
-            LifeCycle(Permanent))
-          ::
-          Supervise(
-            pingpong3,
-            LifeCycle(Permanent))
-          :: Nil))
-    factory.newInstance
-  }
-
-  def getMultipleActorsOneForOneConf: Supervisor = {
-    pingpong1 = actorOf[PingPong1Actor]
-    pingpong2 = actorOf[PingPong2Actor]
-    pingpong3 = actorOf[PingPong3Actor]
->>>>>>> eb50a1cd
 
   def getNestedSupervisorsAllForOneConf: Supervisor = {
-    pingpong1 = newActor[PingPong1Actor].start
-    pingpong2 = newActor[PingPong2Actor].start
-    pingpong3 = newActor[PingPong3Actor].start
+    pingpong1 = actorOf[PingPong1Actor].start
+    pingpong2 = actorOf[PingPong2Actor].start
+    pingpong3 = actorOf[PingPong3Actor].start
 
     Supervisor(
       SupervisorConfig(
@@ -576,35 +529,6 @@
             pingpong3,
             LifeCycle(Permanent))
           :: Nil)
-        :: Nil))
-  }
-<<<<<<< HEAD
-=======
-
-  def getNestedSupervisorsAllForOneConf: Supervisor = {
-    pingpong1 = actorOf[PingPong1Actor]
-    pingpong2 = actorOf[PingPong2Actor]
-    pingpong3 = actorOf[PingPong3Actor]
-
-    val factory = SupervisorFactory(
-        SupervisorConfig(
-          RestartStrategy(AllForOne, 3, 100, List(classOf[Exception])),
-          Supervise(
-            pingpong1,
-            LifeCycle(Permanent))
-          ::
-          SupervisorConfig(
-            RestartStrategy(AllForOne, 3, 100, Nil),
-            Supervise(
-              pingpong2,
-              LifeCycle(Permanent))
-            ::
-            Supervise(
-              pingpong3,
-              LifeCycle(Permanent))
-            :: Nil)
-          :: Nil))
-     factory.newInstance
+      :: Nil))
    }
->>>>>>> eb50a1cd
 }