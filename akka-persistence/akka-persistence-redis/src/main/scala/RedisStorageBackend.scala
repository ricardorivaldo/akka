/**
 * Copyright (C) 2009-2010 Scalable Solutions AB <http://scalablesolutions.se>
 */

package se.scalablesolutions.akka.persistence.redis

import se.scalablesolutions.akka.stm._
import se.scalablesolutions.akka.persistence.common._
import se.scalablesolutions.akka.util.Logging
import se.scalablesolutions.akka.config.Config.config

import com.redis._

trait Encoder {
  def encode(bytes: Array[Byte]): Array[Byte]
  def decode(bytes: Array[Byte]): Array[Byte]
}

trait CommonsCodecBase64 {
  import org.apache.commons.codec.binary.Base64._

  def encode(bytes: Array[Byte]): Array[Byte] = encodeBase64(bytes)
  def decode(bytes: Array[Byte]): Array[Byte] = decodeBase64(bytes)
<<<<<<< HEAD
}

trait NoOpEncoder {
  def encode(bytes: Array[Byte]): Array[Byte] = bytes
  def decode(bytes: Array[Byte]): Array[Byte] = bytes
=======
>>>>>>> 2b4053c1
}

object Base64Encoder extends Encoder with CommonsCodecBase64
import Base64Encoder._

/**
 * A module for supporting Redis based persistence.
 * <p/>
 * The module offers functionality for:
 * <li>Persistent Maps</li>
 * <li>Persistent Vectors</li>
 * <li>Persistent Refs</li>
 * <p/>
 * @author <a href="http://debasishg.blogspot.com">Debasish Ghosh</a>
 */
private [akka] object RedisStorageBackend extends 
  MapStorageBackend[Array[Byte], Array[Byte]] with 
  VectorStorageBackend[Array[Byte]] with 
  RefStorageBackend[Array[Byte]] with
  QueueStorageBackend[Array[Byte]] with
  SortedSetStorageBackend[Array[Byte]] with
  Logging {
    
  val REDIS_SERVER_HOSTNAME = config.getString("akka.storage.redis.hostname", "127.0.0.1")
  val REDIS_SERVER_PORT = config.getInt("akka.storage.redis.port", 6379)

  val db = new RedisClient(REDIS_SERVER_HOSTNAME, REDIS_SERVER_PORT)
  
  /**
   * Map storage in Redis.
   * <p/>
   * Maps are stored as key/value pairs in redis. <i>Redis keys cannot contain spaces</i>. But with
   * our use case, the keys will be specified by the user. Hence we need to encode the key
   * ourselves before sending to Redis. We use base64 encoding.
   * <p/>
   * Also since we are storing the key/value in the global namespace, we need to construct the
   * key suitably so as to avoid namespace clash. The following strategy is used:
   * 
   * Unique identifier for the map = T1 (say)
   * <pre>
   * Map(
   *   "debasish.address" -> "kolkata, India",
   *   "debasish.company" -> "anshinsoft",
   *   "debasish.programming_language" -> "scala",
   * )</pre>
   * will be stored as the following key-value pair in Redis:
   * 
   * <i>
   * base64(T1):base64("debasish.address") -> "kolkata, India"
   * base64(T1):base64("debasish.company") -> "anshinsoft"
   * base64(T1):base64("debasish.programming_language") -> "scala"
   * </i>
   */
  def insertMapStorageEntryFor(name: String, key: Array[Byte], value: Array[Byte]): Unit = withErrorHandling {
    insertMapStorageEntriesFor(name, List((key, value)))
  }

  def insertMapStorageEntriesFor(name: String, entries: List[Tuple2[Array[Byte], Array[Byte]]]): Unit = withErrorHandling {
    mset(entries.map(e =>
          (makeRedisKey(name, e._1), new String(e._2))))
  }
  
  /**
   * Make a redis key from an Akka Map key.
   * <p/>
   * The key is made as follows:
   * <li>redis key is composed of 2 parts: the transaction id and the map key separated by :</li>
   * <li>: is chosen since it cannot appear in base64 encoding charset</li>
   * <li>both parts of the key need to be based64 encoded since there can be spaces within each of them</li>
   */
  private [this] def makeRedisKey(name: String, key: Array[Byte]): String = withErrorHandling {
    "%s:%s".format(new String(encode(name.getBytes)), new String(encode(key)))
  }
  
  private [this] def makeKeyFromRedisKey(redisKey: String) = withErrorHandling {
    val nk = redisKey.split(':').map{e: String => decode(e.getBytes)}
    (nk(0), nk(1))
  }
  
  private [this] def mset(entries: List[(String, String)]): Unit = withErrorHandling {
    entries.foreach {e: (String, String) =>
      db.set(e._1, e._2)
    }
  }

  def removeMapStorageFor(name: String): Unit = withErrorHandling {
    db.keys("%s:*".format(encode(name.getBytes))) match {
      case None =>
        throw new java.util.NoSuchElementException(name + " not present")
      case Some(keys) =>
        keys.foreach(db.delete(_))
    }
  }

  def removeMapStorageFor(name: String, key: Array[Byte]): Unit = withErrorHandling {
    db.delete(makeRedisKey(name, key))
  }
    
  def getMapStorageEntryFor(name: String, key: Array[Byte]): Option[Array[Byte]] = withErrorHandling {
    db.get(makeRedisKey(name, key)) match {
      case None =>
        throw new java.util.NoSuchElementException(new String(key) + " not present")
      case Some(s) => Some(s.getBytes)
    }
  }

  def getMapStorageSizeFor(name: String): Int = withErrorHandling {
    db.keys("%s:*".format(new String(encode(name.getBytes)))) match {
      case None => 0
      case Some(keys) => 
        keys.length
    }
  }

  def getMapStorageFor(name: String): List[(Array[Byte], Array[Byte])] = withErrorHandling {
    db.keys("%s:*".format(new String(encode(name.getBytes)))) match {
      case None =>
        throw new java.util.NoSuchElementException(name + " not present")
      case Some(keys) =>
        keys.map(key => (makeKeyFromRedisKey(key)._2, db.get(key).get.getBytes)).toList
    }
  }

  def getMapStorageRangeFor(name: String, start: Option[Array[Byte]],
                            finish: Option[Array[Byte]],
                            count: Int): List[(Array[Byte], Array[Byte])] = withErrorHandling {

    import scala.collection.immutable.TreeMap
    val wholeSorted = 
      TreeMap(getMapStorageFor(name).map(e => (new String(e._1), e._2)): _*)

    if (wholeSorted isEmpty) List()

    val startKey =
      start match {
        case Some(bytes) => Some(new String(bytes))
        case None => None
      }

    val endKey =
      finish match {
        case Some(bytes) => Some(new String(bytes))
        case None => None
      }

    ((startKey, endKey, count): @unchecked) match {
      case ((Some(s), Some(e), _)) =>
        wholeSorted.range(s, e)
                   .toList
                   .map(e => (e._1.getBytes, e._2))
                   .toList
      case ((Some(s), None, c)) if c > 0 =>
        wholeSorted.from(s)
                   .elements
                   .take(count)
                   .map(e => (e._1.getBytes, e._2))
                   .toList
      case ((Some(s), None, _)) =>
        wholeSorted.from(s)
                   .toList
                   .map(e => (e._1.getBytes, e._2))
                   .toList
      case ((None, Some(e), _)) =>
        wholeSorted.until(e)
                   .toList
                   .map(e => (e._1.getBytes, e._2))
                   .toList
    }
  }
  
  def insertVectorStorageEntryFor(name: String, element: Array[Byte]): Unit = withErrorHandling {
    db.lpush(new String(encode(name.getBytes)), new String(element))
  }
  
  def insertVectorStorageEntriesFor(name: String, elements: List[Array[Byte]]): Unit = withErrorHandling {
    elements.foreach(insertVectorStorageEntryFor(name, _))
  }
  
  def updateVectorStorageEntryFor(name: String, index: Int, elem: Array[Byte]): Unit = withErrorHandling {
    db.lset(new String(encode(name.getBytes)), index, new String(elem))
  }
  
  def getVectorStorageEntryFor(name: String, index: Int): Array[Byte] = withErrorHandling {
    db.lindex(new String(encode(name.getBytes)), index) match {
      case None =>
        throw new java.util.NoSuchElementException(name + " does not have element at " + index)
      case Some(e) => e.getBytes
    }
  }
  
  def getVectorStorageRangeFor(name: String, start: Option[Int], finish: Option[Int], count: Int): List[Array[Byte]] = withErrorHandling {
    /**
     * <tt>count</tt> is the max number of results to return. Start with
     * <tt>start</tt> or 0 (if <tt>start</tt> is not defined) and go until
     * you hit <tt>finish</tt> or <tt>count</tt>.
     */
    val s = if (start.isDefined) start.get else 0
    val cnt =
      if (finish.isDefined) {
        val f = finish.get
        if (f >= s) Math.min(count, (f - s)) else count
      }
      else count
    db.lrange(new String(encode(name.getBytes)), s, s + cnt - 1) match {
      case None =>
        throw new java.util.NoSuchElementException(name + " does not have elements in the range specified")
      case Some(l) =>
        l map (_.get.getBytes)
    }
  }
  
  def getVectorStorageSizeFor(name: String): Int = {
    db.llen(new String(encode(name.getBytes))) match {
      case None =>
        throw new java.util.NoSuchElementException(name + " not present")
      case Some(l) => l
    }
  }
  
  def insertRefStorageFor(name: String, element: Array[Byte]): Unit = withErrorHandling {
    db.set(new String(encode(name.getBytes)), new String(element))
  }
  
  def getRefStorageFor(name: String): Option[Array[Byte]] = withErrorHandling {
    db.get(new String(encode(name.getBytes))) match {
      case None =>
        throw new java.util.NoSuchElementException(name + " not present")
      case Some(s) => Some(s.getBytes)
    }
  }

  override def incrementAtomically(name: String): Option[Int] = withErrorHandling {
    db.incr(new String(encode(name.getBytes))) match {
      case Some(i) => Some(i)
      case None => 
        throw new Predef.IllegalArgumentException(name + " exception in incr")
    }
  }

  override def incrementByAtomically(name: String, by: Int): Option[Int] = withErrorHandling {
    db.incrBy(new String(encode(name.getBytes)), by) match {
      case Some(i) => Some(i)
      case None => 
        throw new Predef.IllegalArgumentException(name + " exception in incrby")
    }
  }

  override def decrementAtomically(name: String): Option[Int] = withErrorHandling {
    db.decr(new String(encode(name.getBytes))) match {
      case Some(i) => Some(i)
      case None => 
        throw new Predef.IllegalArgumentException(name + " exception in decr")
    }
  }

  override def decrementByAtomically(name: String, by: Int): Option[Int] = withErrorHandling {
    db.decrBy(new String(encode(name.getBytes)), by) match {
      case Some(i) => Some(i)
      case None => 
        throw new Predef.IllegalArgumentException(name + " exception in decrby")
    }
  }

  // add to the end of the queue
  def enqueue(name: String, item: Array[Byte]): Boolean = withErrorHandling {
    db.rpush(new String(encode(name.getBytes)), new String(item))
  }


  // pop from the front of the queue
  def dequeue(name: String): Option[Array[Byte]] = withErrorHandling {
    db.lpop(new String(encode(name.getBytes))) match {
      case None =>
        throw new java.util.NoSuchElementException(name + " not present")
      case Some(s) =>
        Some(s.getBytes)
    }
  }
  
  // get the size of the queue
  def size(name: String): Int = withErrorHandling {
    db.llen(new String(encode(name.getBytes))) match {
      case None =>
        throw new java.util.NoSuchElementException(name + " not present")
      case Some(l) => l
    }
  }
  
  // return an array of items currently stored in the queue
  // start is the item to begin, count is how many items to return
<<<<<<< HEAD
  def peek(name: String, start: Int, count: Int): List[Array[Byte]] = count match {
    case 1 =>
      db.listIndex(new String(encode(name.getBytes)), start) match {
        case None =>
          throw new java.util.NoSuchElementException("No element at " + start)
        case Some(s) =>
          List(s.getBytes)
      }
    case n =>
      db.listRange(new String(encode(name.getBytes)), start, start + count - 1) match {
        case None => 
          throw new java.util.NoSuchElementException(
            "No element found between " + start + " and " + (start + count - 1))
        case Some(es) =>
          es.map(_.getBytes)
      }
=======
  def peek(name: String, start: Int, count: Int): List[Array[Byte]] = withErrorHandling {
    count match {
      case 1 =>
        db.lindex(new String(encode(name.getBytes)), start) match {
          case None =>
            throw new Predef.NoSuchElementException("No element at " + start)
          case Some(s) =>
            List(s.getBytes)
        }
      case n =>
        db.lrange(new String(encode(name.getBytes)), start, start + count - 1) match {
          case None =>
            throw new Predef.NoSuchElementException(
              "No element found between " + start + " and " + (start + count - 1))
          case Some(es) =>
            es.map(_.get.getBytes)
        }
     }
>>>>>>> 2b4053c1
  }
  
  // completely delete the queue
  def remove(name: String): Boolean = withErrorHandling {
    db.delete(new String(encode(name.getBytes))) match {
      case Some(1) => true
      case _ => false
    }
  }
  
  // add item to sorted set identified by name
  def zadd(name: String, zscore: String, item: Array[Byte]): Boolean = withErrorHandling {
    db.zadd(new String(encode(name.getBytes)), zscore, new String(item)) match {
      case Some(1) => true
      case _ => false
    }
  }
  
  // remove item from sorted set identified by name
  def zrem(name: String, item: Array[Byte]): Boolean = withErrorHandling {
    db.zrem(new String(encode(name.getBytes)), new String(item)) match {
      case Some(1) => true
      case _ => false
    }
  }
  
  // cardinality of the set identified by name
  def zcard(name: String): Int = withErrorHandling {
    db.zcard(new String(encode(name.getBytes))) match {
      case None =>
        throw new java.util.NoSuchElementException(name + " not present")
      case Some(l) => l
    }
  }
  
<<<<<<< HEAD
  def zscore(name: String, item: Array[Byte]): String = {
    db.zScore(new String(encode(name.getBytes)), new String(item)) match {
      case None =>
        throw new java.util.NoSuchElementException(new String(item) + " not present")
      case Some(s) => s
=======
  def zscore(name: String, item: Array[Byte]): Option[Float] = withErrorHandling {
    db.zscore(new String(encode(name.getBytes)), new String(item)) match {
      case Some(s) => Some(s.toFloat)
      case None => None
>>>>>>> 2b4053c1
    }
  }
  
  def zrange(name: String, start: Int, end: Int): List[Array[Byte]] = withErrorHandling {
    db.zrange(new String(encode(name.getBytes)), start.toString, end.toString, RedisClient.ASC, false) match {
      case None => 
        throw new java.util.NoSuchElementException(name + " not present")
      case Some(s) =>
        s.map(_.get.getBytes)
    }
  }

  def zrangeWithScore(name: String, start: Int, end: Int): List[(Array[Byte], Float)] = withErrorHandling {
    db.zrangeWithScore(
      new String(encode(name.getBytes)), start.toString, end.toString, RedisClient.ASC) match {
        case None => 
          throw new Predef.NoSuchElementException(name + " not present")
        case Some(l) =>
          l.map{ case (elem, score) => (elem.get.getBytes, score.get.toFloat) }
    }
  }
  
  def flushDB = withErrorHandling(db.flushDb)

  private def withErrorHandling[T](body: => T): T = {
    try {
      body
    } catch {
      case e: java.lang.NullPointerException =>
        throw new StorageException("Could not connect to Redis server")
      case e =>
        throw new StorageException("Error in Redis: " + e.getMessage)
    }
  }
}<|MERGE_RESOLUTION|>--- conflicted
+++ resolved
@@ -21,14 +21,11 @@
 
   def encode(bytes: Array[Byte]): Array[Byte] = encodeBase64(bytes)
   def decode(bytes: Array[Byte]): Array[Byte] = decodeBase64(bytes)
-<<<<<<< HEAD
 }
 
 trait NoOpEncoder {
   def encode(bytes: Array[Byte]): Array[Byte] = bytes
   def decode(bytes: Array[Byte]): Array[Byte] = bytes
-=======
->>>>>>> 2b4053c1
 }
 
 object Base64Encoder extends Encoder with CommonsCodecBase64
@@ -319,24 +316,6 @@
   
   // return an array of items currently stored in the queue
   // start is the item to begin, count is how many items to return
-<<<<<<< HEAD
-  def peek(name: String, start: Int, count: Int): List[Array[Byte]] = count match {
-    case 1 =>
-      db.listIndex(new String(encode(name.getBytes)), start) match {
-        case None =>
-          throw new java.util.NoSuchElementException("No element at " + start)
-        case Some(s) =>
-          List(s.getBytes)
-      }
-    case n =>
-      db.listRange(new String(encode(name.getBytes)), start, start + count - 1) match {
-        case None => 
-          throw new java.util.NoSuchElementException(
-            "No element found between " + start + " and " + (start + count - 1))
-        case Some(es) =>
-          es.map(_.getBytes)
-      }
-=======
   def peek(name: String, start: Int, count: Int): List[Array[Byte]] = withErrorHandling {
     count match {
       case 1 =>
@@ -355,7 +334,6 @@
             es.map(_.get.getBytes)
         }
      }
->>>>>>> 2b4053c1
   }
   
   // completely delete the queue
@@ -391,18 +369,10 @@
     }
   }
   
-<<<<<<< HEAD
-  def zscore(name: String, item: Array[Byte]): String = {
-    db.zScore(new String(encode(name.getBytes)), new String(item)) match {
-      case None =>
-        throw new java.util.NoSuchElementException(new String(item) + " not present")
-      case Some(s) => s
-=======
   def zscore(name: String, item: Array[Byte]): Option[Float] = withErrorHandling {
     db.zscore(new String(encode(name.getBytes)), new String(item)) match {
       case Some(s) => Some(s.toFloat)
       case None => None
->>>>>>> 2b4053c1
     }
   }
   
