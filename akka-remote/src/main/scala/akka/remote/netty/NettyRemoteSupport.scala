--- conflicted
+++ resolved
@@ -545,11 +545,7 @@
       }
     }
 
-<<<<<<< HEAD
     RemoteActorRef(serviceId, className, timeout, loader)
-=======
-    RemoteActorRef(serviceId, className, host, port, timeout, loader)
->>>>>>> 9706d17a
   }
 }
 
@@ -918,13 +914,9 @@
 
     message match { // first match on system messages
       case RemoteActorSystemMessage.Stop =>
-<<<<<<< HEAD
         if (UNTRUSTED_MODE) throw new SecurityException("RemoteModule server is operating is untrusted mode, can not stop the actor")
-        else actorRef.stop
-=======
-        if (UNTRUSTED_MODE) throw new SecurityException("Remote server is operating is untrusted mode, can not stop the actor")
         else actorRef.stop()
->>>>>>> 9706d17a
+
       case _: LifeCycleMessage if (UNTRUSTED_MODE) =>
         throw new SecurityException("RemoteModule server is operating is untrusted mode, can not pass on a LifeCycleMessage to the remote actor")
 
@@ -1085,49 +1077,13 @@
           case factory =>
             val actorRef = factory()
             actorRef.uuid = parseUuid(uuid) //FIXME is this sensible?
-<<<<<<< HEAD
             sessionActors.get(channel).put(address, actorRef)
-            actorRef.start //Start it where's it's created
-=======
-            sessionActors.get(channel).put(id, actorRef)
             actorRef.start() //Start it where's it's created
->>>>>>> 9706d17a
         }
       case sessionActor => sessionActor
     }
   }
 
-<<<<<<< HEAD
-=======
-
-  private def createClientManagedActor(actorInfo: ActorInfoProtocol): ActorRef = {
-    val uuid = actorInfo.getUuid
-    val id = actorInfo.getId
-    val timeout = actorInfo.getTimeout
-    val name = actorInfo.getTarget
-
-    try {
-      if (UNTRUSTED_MODE) throw new SecurityException(
-        "Remote server is operating is untrusted mode, can not create remote actors on behalf of the remote client")
-
-      val clazz = if (applicationLoader.isDefined) applicationLoader.get.loadClass(name)
-                  else Class.forName(name)
-      val actorRef = Actor.actorOf(clazz.asInstanceOf[Class[_ <: Actor]])
-      actorRef.uuid = parseUuid(uuid)
-      actorRef.id = id
-      actorRef.timeout = timeout
-      server.actorsByUuid.put(actorRef.uuid.toString, actorRef) // register by uuid
-      actorRef.start() //Start it where it's created
-    } catch {
-      case e: Throwable =>
-        EventHandler.error(e, this, e.getMessage)
-        server.notifyListeners(RemoteServerError(e, server))
-        throw e
-    }
-
-  }
-
->>>>>>> 9706d17a
   /**
    * Creates a new instance of the actor with name, uuid and timeout specified as arguments.
    *
